--- conflicted
+++ resolved
@@ -100,18 +100,9 @@
 
     # Process Chunks
     atlas = {}
-<<<<<<< HEAD
     for chunk in tqdm(chunks, desc='ROI Progress'):
         contribution = mapping.process_chunk(chunk, chunks[chunk], pcc_config, stat)
         atlas = mapping.update_atlas(contribution, atlas, stat)
 
     # Consolidate outputs
-    mapping.publish_atlas(atlas, output_dir, pcc_config, stat)
-=======
-    for chunk in tqdm(chunks):
-        contribution = mapping.process_chunk(chunk, chunks[chunk], pcc_config, s3_storage)
-        atlas = mapping.update_atlas(contribution, atlas)
-
-    # Consolidate outputs
-    mapping.publish_atlas(atlas, output_dir, pcc_config, s3_storage)
->>>>>>> 53bc9911
+    mapping.publish_atlas(atlas, output_dir, pcc_config, stat)