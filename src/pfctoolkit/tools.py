--- conflicted
+++ resolved
@@ -10,7 +10,6 @@
 from glob import glob
 from nilearn import image
 from nilearn._utils import check_niimg
-<<<<<<< HEAD
 from pfctoolkit import datasets, surface
 
 import environ
@@ -27,9 +26,6 @@
 STORAGE_BUCKET_NAME = env('S3_BUCKET_NAME', default='default_bucket_name')
 S3_ENDPOINT_URL = env('S3_ENDPOINT_URL', default='https://default.endpoint.url')
 S3_LOCATION = env('S3_LOCATION', default='nyc3')
-=======
-from pfctoolkit import s3_tools
->>>>>>> 53bc9911
 
 def load_roi(roi_path, s3_storage=None):
     """Load ROIs from path or CSV.
@@ -49,15 +45,8 @@
         List of paths to NIfTI image ROIs.
 
     """
-<<<<<<< HEAD
     if type(roi_path) == nib.nifti1.Nifti1Image:
         roi_paths = [roi_path]
-=======
-    if s3_storage:
-        roi_paths = s3_storage.list_s3_files(roi_path)
-        if len(roi_paths) == 0:
-            raise FileNotFoundError(f"No NIfTI images found in s3 path = {roi_path}!")
->>>>>>> 53bc9911
     elif os.path.isdir(roi_path):
         roi_paths = glob(os.path.join(os.path.abspath(roi_path), "*.nii*"))
         if len(roi_paths) == 0:
@@ -98,22 +87,12 @@
 
     """
     chunk_dict = {}
-<<<<<<< HEAD
     chunk_map = image.load_img(config.get("chunk_idx")) if not config.get("use_s3", False) else fetch_from_s3(config.get("chunk_idx"))
     for roi in tqdm(rois, desc='Getting chunks'):
         if type(roi) == nib.nifti1.Nifti1Image:
             roi_image = roi
         elif config.get("use_s3", False) or roi.startswith("s3://"):
             roi_image = fetch_from_s3(roi)
-=======
-    if s3_storage:
-        chunk_map = s3_storage.get_file_from_cloud(config.get("chunk_idx"))
-    else:
-        chunk_map = image.load_img(config.get("chunk_idx"))
-    for roi in tqdm(rois):
-        if s3_storage:
-            roi_image = s3_storage.get_file_from_cloud(roi)
->>>>>>> 53bc9911
         else:
             roi_image = image.load_img(roi)
         bin_roi_image = image.math_img("img != 0", img=roi_image)
